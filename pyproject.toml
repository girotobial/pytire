[tool.poetry]
name = "pytire"
version = "0.4.1"
description = "Python library to handle tire attributes."
authors = ["girotobial <abrobinson1907@gmail.com>"]
license = "MIT"
readme = "README.md"
documentation = "https://pytire.readthedocs.io/en/latest/index.html"
repository = "https://github.com/girotobial/pytire"
classifiers = [
    "Intended Audience :: Manufacturing",
    "Topic :: Software Development :: Libraries :: Python Modules"
]

[tool.poetry.dependencies]
python = "^3.7 <3.11"

[tool.poetry.dev-dependencies]
<<<<<<< HEAD
flake8 = "^3.9.2"
pytest = "^6.2.4"
=======
flake8 = "^3.8.4"
pytest = "7.0.1"
>>>>>>> 8f407460
mypy = "^0.902"
tox = "^3.22.0"
black = "^21.8b0"
pytest-cov = "3.0.0"
isort = "^5.8.0"
flake8-bugbear = "^21.4.3"
pep8-naming = "^0.11.1"
flake8-cognitive-complexity = "^0.1.0"
flake8-comprehensions = "3.8.0"
flake8-spellcheck = "^0.23.0"
flake8-use-fstring = "^1.1"
Sphinx = "^4.0.2"
pre-commit = "^2.13.0"
flake8-ownership = "^2.0.1"
sphinx-rtd-theme = "1.0.0"
m2r2 = "^0.2.7"
sphinx-autoapi = "1.8.4"

[build-system]
requires = ["poetry-core>=1.0.0"]
build-backend = "poetry.core.masonry.api"

[tool.tox]
legacy_tox_ini = """
[tox]
envlist = py37, py38, py39

[testenv]
deps = pytest >= 3.0.0, <4
commands = pytest
"""<|MERGE_RESOLUTION|>--- conflicted
+++ resolved
@@ -16,13 +16,8 @@
 python = "^3.7 <3.11"
 
 [tool.poetry.dev-dependencies]
-<<<<<<< HEAD
 flake8 = "^3.9.2"
-pytest = "^6.2.4"
-=======
-flake8 = "^3.8.4"
 pytest = "7.0.1"
->>>>>>> 8f407460
 mypy = "^0.902"
 tox = "^3.22.0"
 black = "^21.8b0"
@@ -52,5 +47,4 @@
 
 [testenv]
 deps = pytest >= 3.0.0, <4
-commands = pytest
-"""+commands = pytest